// Copyright (c) 2016 The vulkano developers
// Licensed under the Apache License, Version 2.0
// <LICENSE-APACHE or
// http://www.apache.org/licenses/LICENSE-2.0> or the MIT
// license <LICENSE-MIT or http://opensource.org/licenses/MIT>,
// at your option. All files in the project carrying such
// notice may not be copied, modified, or distributed except
// according to those terms.

use std::cmp;
use std::error;
use std::fmt;
use std::mem;
use std::ptr;
use std::sync::Arc;

use command_buffer::cmd::CommandsListSink;
use device::Device;
use framebuffer::FramebufferRef;
use framebuffer::RenderPass;
use framebuffer::RenderPassRef;
use framebuffer::RenderPassDescAttachmentsList;
use framebuffer::RenderPassCompatible;
use image::sys::Layout;
use image::traits::ImageView;
use sync::AccessFlagBits;
use sync::PipelineStages;

use Error;
use OomError;
use VulkanObject;
use VulkanPointers;
use check_errors;
use vk;

/// Contains the list of images attached to a render pass.
///
/// This is a structure that you must pass when you start recording draw commands in a
/// command buffer.
///
/// A framebuffer can be used alongside with any other render pass object as long as it is
/// compatible with the render pass that his framebuffer was created with. You can determine
/// whether two renderpass objects are compatible by calling `is_compatible_with`.
pub struct Framebuffer<Rp = Arc<RenderPass>, A = Box<AttachmentsList>> {
    device: Arc<Device>,
    render_pass: Rp,
    framebuffer: vk::Framebuffer,
    dimensions: [u32; 3],
    resources: A,
}

impl<Rp, A> Framebuffer<Rp, A> {
    /// Builds a new framebuffer.
    ///
    /// The `attachments` parameter depends on which `RenderPassRef` implementation is used.
    pub fn new<Ia>(render_pass: Rp, dimensions: [u32; 3],
                   attachments: Ia) -> Result<Arc<Framebuffer<Rp, A>>, FramebufferCreationError>
        where Rp: RenderPassRef,
              Rp::Desc: RenderPassDescAttachmentsList<Ia>,
              Ia: IntoAttachmentsList<List = A>,
              A: AttachmentsList
    {
        let device = render_pass.inner().device().clone();

        // This function call is supposed to check whether the attachments are valid.
        // For more safety, we do some additional `debug_assert`s below.
        try!(render_pass.inner().desc().check_attachments_list(&attachments));

        let attachments = attachments.into_attachments_list();

        // Checking the dimensions against the limits.
        {
            let limits = render_pass.inner().device().physical_device().limits();
            let limits = [limits.max_framebuffer_width(), limits.max_framebuffer_height(),
                          limits.max_framebuffer_layers()];
            if dimensions[0] > limits[0] || dimensions[1] > limits[1] ||
               dimensions[2] > limits[2]
            {
                return Err(FramebufferCreationError::DimensionsTooLarge);
            }
        }

        let ids = attachments.raw_image_view_handles();

        // FIXME: restore dimensions check
        /*let ids = {
            let mut ids = SmallVec::<[_; 8]>::new();

            for &(ref a, _, _, _) in attachments.iter() {
                debug_assert!(a.identity_swizzle());
                // TODO: add more checks with debug_assert!

                let atch_dims = a.parent().dimensions();
                if atch_dims.width() < dimensions[0] || atch_dims.height() < dimensions[1] ||
                   atch_dims.array_layers() < dimensions[2]      // TODO: wrong, since it must be the array layers of the view and not of the image
                {
                    return Err(FramebufferCreationError::AttachmentTooSmall);
                }

                ids.push(a.inner().internal_object());
            }

            ids
        };*/

        let framebuffer = unsafe {
            let vk = render_pass.inner().device().pointers();

            let infos = vk::FramebufferCreateInfo {
                sType: vk::STRUCTURE_TYPE_FRAMEBUFFER_CREATE_INFO,
                pNext: ptr::null(),
                flags: 0,   // reserved
                renderPass: render_pass.inner().internal_object(),
                attachmentCount: ids.len() as u32,
                pAttachments: ids.as_ptr(),
                width: dimensions[0],
                height: dimensions[1],
                layers: dimensions[2],
            };

            let mut output = mem::uninitialized();
            try!(check_errors(vk.CreateFramebuffer(device.internal_object(), &infos,
                                                   ptr::null(), &mut output)));
            output
        };

        Ok(Arc::new(Framebuffer {
            device: device,
            render_pass: render_pass,
            framebuffer: framebuffer,
            dimensions: dimensions,
            resources: attachments,
        }))
    }

    /// Returns true if this framebuffer can be used with the specified renderpass.
    #[inline]
    pub fn is_compatible_with<R>(&self, render_pass: &R) -> bool
        where R: RenderPassRef, Rp: RenderPassRef
    {
        self.render_pass.inner().desc().is_compatible_with(render_pass.inner().desc())
    }

    /// Returns the width, height and layers of this framebuffer.
    #[inline]
    pub fn dimensions(&self) -> [u32; 3] {
        self.dimensions
    }

    /// Returns the width of the framebuffer in pixels.
    #[inline]
    pub fn width(&self) -> u32 {
        self.dimensions[0]
    }

    /// Returns the height of the framebuffer in pixels.
    #[inline]
    pub fn height(&self) -> u32 {
        self.dimensions[1]
    }

    /// Returns the number of layers (or depth) of the framebuffer.
    #[inline]
    pub fn layers(&self) -> u32 {
        self.dimensions[2]
    }

    /// Returns the device that was used to create this framebuffer.
    #[inline]
    pub fn device(&self) -> &Arc<Device> {
        &self.device
    }

    /// Returns the renderpass that was used to create this framebuffer.
    #[inline]
    pub fn render_pass(&self) -> &Rp {
        &self.render_pass
    }

    #[inline]
    pub fn add_transition<'a>(&'a self, sink: &mut CommandsListSink<'a>)
        where A: AttachmentsList
    {
        self.resources.add_transition(sink);
    }
}

unsafe impl<Rp, A> FramebufferRef for Framebuffer<Rp, A>
    where Rp: RenderPassRef, A: AttachmentsList
{
    type RenderPass = Rp;
    type Attachments = A;

    #[inline]
    fn inner(&self) -> &Framebuffer<Self::RenderPass, Self::Attachments> {
        self
    }
}

unsafe impl<Rp, A> VulkanObject for Framebuffer<Rp, A> {
    type Object = vk::Framebuffer;

    #[inline]
    fn internal_object(&self) -> vk::Framebuffer {
        self.framebuffer
    }
}

impl<Rp, A> Drop for Framebuffer<Rp, A> {
    #[inline]
    fn drop(&mut self) {
        unsafe {
            let vk = self.device.pointers();
            vk.DestroyFramebuffer(self.device.internal_object(), self.framebuffer, ptr::null());
        }
    }
}

pub unsafe trait AttachmentsList {
    /// Returns the raw handles of the image views of this list.
    // TODO: better return type
    fn raw_image_view_handles(&self) -> Vec<vk::ImageView>;

    /// Returns the minimal dimensions of the views. Returns `None` if the list is empty.
    ///
    /// Must be done for each component individually.
    ///
    /// For example if one view is 256x256x1 and another one is 128x512x2, then this function
    /// should return 128x256x1.
    fn min_dimensions(&self) -> Option<[u32; 3]>;

    fn add_transition<'a>(&'a self, sink: &mut CommandsListSink<'a>);
}

#[derive(Debug, Copy, Clone)]
pub struct EmptyAttachmentsList;
unsafe impl AttachmentsList for EmptyAttachmentsList {
    #[inline]
    fn raw_image_view_handles(&self) -> Vec<vk::ImageView> {
        vec![]
    }

    #[inline]
    fn min_dimensions(&self) -> Option<[u32; 3]> {
        None
    }

    #[inline]
    fn add_transition<'a>(&'a self, sink: &mut CommandsListSink<'a>) {
    }
}

unsafe impl AttachmentsList for () {
    #[inline]
    fn raw_image_view_handles(&self) -> Vec<vk::ImageView> {
        vec![]
    }

    #[inline]
    fn min_dimensions(&self) -> Option<[u32; 3]> {
        None
    }

    #[inline]
    fn add_transition<'a>(&'a self, sink: &mut CommandsListSink<'a>) {
    }
}

pub struct List<A, R> { pub first: A, pub rest: R }

unsafe impl<A, R> AttachmentsList for List<A, R>
    where A: ImageView,
          R: AttachmentsList
{
    #[inline]
    fn raw_image_view_handles(&self) -> Vec<vk::ImageView> {
        let mut list = self.rest.raw_image_view_handles();
        list.insert(0, self.first.inner().internal_object());
        list
    }

    #[inline]
    fn min_dimensions(&self) -> Option<[u32; 3]> {
        let my_view_dims = self.first.parent().dimensions();
        debug_assert_eq!(my_view_dims.depth(), 1);
        let my_view_dims = [my_view_dims.width(), my_view_dims.height(),
                            my_view_dims.array_layers()];       // FIXME: should be the view's layers, not the image's

        match self.rest.min_dimensions() {
            Some(r_dims) => {
                Some([
                    cmp::min(r_dims[0], my_view_dims[0]),
                    cmp::min(r_dims[1], my_view_dims[1]),
                    cmp::min(r_dims[2], my_view_dims[2])
                ])
            },
            None => Some(my_view_dims),
        }
    }

    #[inline]
    fn add_transition<'a>(&'a self, sink: &mut CommandsListSink<'a>) {
        // TODO: "wrong" values
        let stages = PipelineStages {
            color_attachment_output: true,
            late_fragment_tests: true,
            .. PipelineStages::none()
        };
        
        let access = AccessFlagBits {
            color_attachment_read: true,
            color_attachment_write: true,
            depth_stencil_attachment_read: true,
            depth_stencil_attachment_write: true,
            .. AccessFlagBits::none()
        };

        // FIXME: adjust layers & mipmaps with the view's parameters
        sink.add_image_transition(self.first.parent(), 0, 1, 0, 1, true, Layout::General /* FIXME: wrong */,
                                  stages, access);
        self.rest.add_transition(sink);
    }
}

/// Trait for types that can be turned into a list of attachments.
pub trait IntoAttachmentsList {
    /// The list of attachments.
    type List;

    /// Performs the conversion.
    fn into_attachments_list(self) -> Self::List;
}

/*impl<S, T> IntoAttachmentsList for T where T: AttachmentsList<S> {
    type List = T;

    #[inline]
    fn into_attachments_list(self) -> T {
        self
    }
}*/

impl IntoAttachmentsList for () {
    type List = EmptyAttachmentsList;

    #[inline]
    fn into_attachments_list(self) -> EmptyAttachmentsList {
        EmptyAttachmentsList
    }
}

macro_rules! impl_into_atch_list {
    ($first:ident, $($rest:ident),+) => (
        impl<$first, $($rest),+> IntoAttachmentsList for ($first, $($rest),+) {
            type List = List<$first, <($($rest,)+) as IntoAttachmentsList>::List>;

            #[inline]
            #[allow(non_snake_case)]
            fn into_attachments_list(self) -> Self::List {
                let ($first, $($rest),+) = self;

                List {
                    first: $first,
                    rest: IntoAttachmentsList::into_attachments_list(($($rest,)+))
                }
            }
        }

        impl_into_atch_list!($($rest),+);
    );

    ($alone:ident) => (
        impl<A> IntoAttachmentsList for (A,) {
            type List = List<A, EmptyAttachmentsList>;

            #[inline]
            fn into_attachments_list(self) -> Self::List {
                List { first: self.0, rest: EmptyAttachmentsList }
            }
        }
    );
}

impl_into_atch_list!(A, B, C, D, E, F, G, H, I, J, K, L, M, N, O, P, Q, R, S, T, U, V, W, X, Y, Z);

/// Error that can happen when creating a framebuffer object.
#[derive(Copy, Clone, Debug, PartialEq, Eq)]
#[repr(u32)]
pub enum FramebufferCreationError {
    /// Out of memory.
    OomError(OomError),
    /// The requested dimensions exceed the device's limits.
    DimensionsTooLarge,
    /// One of the attachments has a component swizzle that is different from identity.
    AttachmentNotIdentitySwizzled,
    /// One of the attachments is too small compared to the requested framebuffer dimensions.
    AttachmentTooSmall,
}

impl From<OomError> for FramebufferCreationError {
    #[inline]
    fn from(err: OomError) -> FramebufferCreationError {
        FramebufferCreationError::OomError(err)
    }
}

impl error::Error for FramebufferCreationError {
    #[inline]
    fn description(&self) -> &str {
        match *self {
            FramebufferCreationError::OomError(_) => "no memory available",
            FramebufferCreationError::DimensionsTooLarge => "the dimensions of the framebuffer \
                                                             are too large",
            FramebufferCreationError::AttachmentNotIdentitySwizzled => {
                "one of the attachments has a component swizzle that is different from identity"
            },
            FramebufferCreationError::AttachmentTooSmall => {
                "one of the attachments is too small compared to the requested framebuffer \
                 dimensions"
            },
        }
    }

    #[inline]
    fn cause(&self) -> Option<&error::Error> {
        match *self {
            FramebufferCreationError::OomError(ref err) => Some(err),
            _ => None,
        }
    }
}

impl fmt::Display for FramebufferCreationError {
    #[inline]
    fn fmt(&self, fmt: &mut fmt::Formatter) -> Result<(), fmt::Error> {
        write!(fmt, "{}", error::Error::description(self))
    }
}

impl From<Error> for FramebufferCreationError {
    #[inline]
    fn from(err: Error) -> FramebufferCreationError {
        FramebufferCreationError::from(OomError::from(err))
    }
}

#[cfg(test)]
mod tests {
    use format::R8G8B8A8Unorm;
    use framebuffer::Framebuffer;
    use framebuffer::FramebufferCreationError;
    use image::attachment::AttachmentImage;

    mod example {
        use format::R8G8B8A8Unorm;

        single_pass_renderpass! {
            attachments: {
                color: {
                    load: Clear,
                    store: DontCare,
                    format: R8G8B8A8Unorm,
                }
            },
            pass: {
                color: [color],
                depth_stencil: {}
            }
        }
    }

    #[test]
    fn simple_create() {
        let (device, _) = gfx_dev_and_queue!();

        let render_pass = example::CustomRenderPass::new(&device, &example::Formats {
            color: (R8G8B8A8Unorm, 1)
        }).unwrap();

        let image = AttachmentImage::new(&device, [1024, 768], R8G8B8A8Unorm).unwrap();

<<<<<<< HEAD
        let _ = Framebuffer::new(&render_pass, [1024, 768, 1], example::AList {
=======
        let _ = StdFramebuffer::new(render_pass, [1024, 768, 1], example::AList {
>>>>>>> e1833ebc
            color: image.clone()
        }).unwrap();
    }

    #[test]
    fn framebuffer_too_large() {
        let (device, _) = gfx_dev_and_queue!();

        let render_pass = example::CustomRenderPass::new(&device, &example::Formats {
            color: (R8G8B8A8Unorm, 1)
        }).unwrap();

        let image = AttachmentImage::new(&device, [1024, 768], R8G8B8A8Unorm).unwrap();

        let alist = example::AList { color: image.clone() };
<<<<<<< HEAD
        match Framebuffer::new(&render_pass, [0xffffffff, 0xffffffff, 0xffffffff], alist) {
=======
        match StdFramebuffer::new(render_pass, [0xffffffff, 0xffffffff, 0xffffffff], alist) {
>>>>>>> e1833ebc
            Err(FramebufferCreationError::DimensionsTooLarge) => (),
            _ => panic!()
        }
    }

    #[test]
    fn attachment_too_small() {
        let (device, _) = gfx_dev_and_queue!();

        let render_pass = example::CustomRenderPass::new(&device, &example::Formats {
            color: (R8G8B8A8Unorm, 1)
        }).unwrap();

        let image = AttachmentImage::new(&device, [512, 512], R8G8B8A8Unorm).unwrap();

        let alist = example::AList { color: image.clone() };
<<<<<<< HEAD
        match Framebuffer::new(&render_pass, [600, 600, 1], alist) {
=======
        match StdFramebuffer::new(render_pass, [600, 600, 1], alist) {
>>>>>>> e1833ebc
            Err(FramebufferCreationError::AttachmentTooSmall) => (),
            _ => panic!()
        }
    }
}<|MERGE_RESOLUTION|>--- conflicted
+++ resolved
@@ -479,11 +479,7 @@
 
         let image = AttachmentImage::new(&device, [1024, 768], R8G8B8A8Unorm).unwrap();
 
-<<<<<<< HEAD
-        let _ = Framebuffer::new(&render_pass, [1024, 768, 1], example::AList {
-=======
-        let _ = StdFramebuffer::new(render_pass, [1024, 768, 1], example::AList {
->>>>>>> e1833ebc
+        let _ = Framebuffer::new(render_pass, [1024, 768, 1], example::AList {
             color: image.clone()
         }).unwrap();
     }
@@ -499,11 +495,7 @@
         let image = AttachmentImage::new(&device, [1024, 768], R8G8B8A8Unorm).unwrap();
 
         let alist = example::AList { color: image.clone() };
-<<<<<<< HEAD
-        match Framebuffer::new(&render_pass, [0xffffffff, 0xffffffff, 0xffffffff], alist) {
-=======
-        match StdFramebuffer::new(render_pass, [0xffffffff, 0xffffffff, 0xffffffff], alist) {
->>>>>>> e1833ebc
+        match Framebuffer::new(render_pass, [0xffffffff, 0xffffffff, 0xffffffff], alist) {
             Err(FramebufferCreationError::DimensionsTooLarge) => (),
             _ => panic!()
         }
@@ -520,11 +512,7 @@
         let image = AttachmentImage::new(&device, [512, 512], R8G8B8A8Unorm).unwrap();
 
         let alist = example::AList { color: image.clone() };
-<<<<<<< HEAD
-        match Framebuffer::new(&render_pass, [600, 600, 1], alist) {
-=======
-        match StdFramebuffer::new(render_pass, [600, 600, 1], alist) {
->>>>>>> e1833ebc
+        match Framebuffer::new(render_pass, [600, 600, 1], alist) {
             Err(FramebufferCreationError::AttachmentTooSmall) => (),
             _ => panic!()
         }
