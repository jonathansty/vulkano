--- conflicted
+++ resolved
@@ -84,28 +84,18 @@
 
     #[inline]
     fn num_bindings_in_set(&self, set: usize) -> Option<usize> {
-<<<<<<< HEAD
-        let set  = &self[set];
-        Some(set.num_bindings())
-=======
         match self.get(set) {
             Some(set) => Some(set.num_bindings()),
             None => None,
         }
->>>>>>> 65f2db62
     }
 
     #[inline]
     fn descriptor(&self, set: usize, binding: usize) -> Option<DescriptorDesc> {
-<<<<<<< HEAD
-        let set = &self[set];
-        set.descriptor(binding)
-=======
         match self.get(set) {
             Some(set) => set.descriptor(binding),
             None => None,
         }
->>>>>>> 65f2db62
     }
 }
 
